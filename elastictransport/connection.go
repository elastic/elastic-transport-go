--- conflicted
+++ resolved
@@ -122,11 +122,7 @@
 	if selector == nil {
 		selector = &roundRobinSelector{curr: -1}
 	}
-<<<<<<< HEAD
-	return &statusConnectionPool{live: slices.Clone(conns), selector: selector}, nil
-=======
-	return &statusConnectionPool{live: conns, selector: selector, closeC: make(chan struct{})}, nil
->>>>>>> b2d94deb
+	return &statusConnectionPool{live: slices.Clone(conns), selector: selector, closeC: make(chan struct{})}, nil
 }
 
 // Next returns the connection from pool.
